--- conflicted
+++ resolved
@@ -176,10 +176,7 @@
     ddf = read_gbq(project_id=project_id, dataset_id=dataset_id, table_id=table_id)
 
     assert list(ddf.columns) == ["name", "number", "timestamp", "idx"]
-<<<<<<< HEAD
-=======
     assert ddf.npartitions >= 1
->>>>>>> 4e5aa31e
     assert assert_eq(ddf.set_index("idx"), df.set_index("idx"))
 
 
@@ -193,10 +190,7 @@
     )
 
     assert list(ddf.columns) == ["name", "number", "timestamp", "idx"]
-<<<<<<< HEAD
-=======
     assert ddf.npartitions >= 1
->>>>>>> 4e5aa31e
     assert assert_eq(ddf.set_index("idx").loc[:4], df.set_index("idx").loc[:4])
 
 
